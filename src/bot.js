/**
 *
 *  mwn: a MediaWiki bot framework for NodeJS
 *
 * 	Copyright (C) 2020 Siddharth VP
 *
 *  This program is free software: you can redistribute it and/or modify
 *  it under the terms of the GNU General Public License as published by
 *  the Free Software Foundation, either version 3 of the License, or
 *  (at your option) any later version.
 *
 *  This program is distributed in the hope that it will be useful,
 *  but WITHOUT ANY WARRANTY; without even the implied warranty of
 *  MERCHANTABILITY or FITNESS FOR A PARTICULAR PURPOSE.  See the
 *  GNU General Public License for more details.
 *
 *  You should have received a copy of the GNU General Public License
 *  along with this program.  If not, see <https://www.gnu.org/licenses/>.
 *
 */

/**
 * Attributions:
 * Parts of the code are adapted from MWBot <https://github.com/Fannon/mwbot/src/index.js>
 * released under the MIT license. Copyright (c) 2015-2018 Simon Heimler.
 *
 * Some parts are copied from the mediawiki.api module in mediawiki core
 * <https://gerrit.wikimedia.org/r/plugins/gitiles/mediawiki/core/+/master/resources/src/mediawiki.api>
 * released under GNU GPL v2.
 *
 */

'use strict';

const axios = require('axios');
const tough = require('tough-cookie');
const axiosCookieJarSupport = require('axios-cookiejar-support').default;
axiosCookieJarSupport(axios);

const ispromise = require('is-promise');
const semlog = require('semlog');
const log = semlog.log;

const Title = require('./title');
const Page = require('./page');
const Wikitext = require('./wikitext');
const User = require('./user');
const Category = require('./category');

class Bot {


	/***************** CONSTRUCTOR ********************/

	/**
	 * Constructs a new bot instance
	 * It is advised to create one bot instance for every API to use
	 * A bot instance has its own state (e.g. tokens) that is necessary for some operations
	 *
	 * @param {Object} [customOptions]        Custom options
	 * @param {Object} [customRequestOptions] Custom request options
	 */
	constructor(customOptions, customRequestOptions) {

		/**
		 * Bot instance Login State
		 * Is received from the MW Login API and contains token, userid, etc.
		 *
		 * @type {object}
		 */
		this.state = {};

		/**
		 * Bot instance is logged in or not
		 *
		 * @type {boolean}
		 */
		this.loggedIn = false;

		/**
		 * Bot instances edit token. Initially set as an invalid token string
		 * so that the badtoken handling logic is invoked if the token is
		 * not set before a query is sent.
		 *
		 * @type {string}
		 */
		this.csrfToken = '%notoken%';

		/**
		 * Internal statistics
		 *
		 * @type {object}
		 */
		this.counter = {
			total: 0,
			resolved: 0,
			fulfilled: 0,
			rejected: 0
		};

		/**
		 * Default options.
		 * Should be immutable
		 *
		 * @type {object}
		 */
		this.defaultOptions = {
			// suppress messages, except for error messages
			silent: false,

			// site API url, example https://en.wikipedia.org/w/api.php
			apiUrl: null,

			// bot login username and password, setup using Special:BotPasswords
			username: null,
			password: null,

			// does your account have apihighlimits right? Yes for bots and sysops
			hasApiHighLimit: true,

			// milliseconds to pause before retrying after a maxlag error
			maxlagPause: 5000,

			// max number of times to retry the same request on maxlag error.
			maxlagMaxRetries: 3
		};

		/**
		 * Actual, current options of the bot instance
		 * Mix of the default options, the custom options and later changes
		 *
		 * @type {Object}
		 */
		this.options = merge(this.defaultOptions, customOptions);

		/**
		 * Cookie jar for the bot instance - holds session and login cookies
		 *
		 * @type {tough.CookieJar}
		 */
		this.cookieJar = new tough.CookieJar();

		/**
		 * Default options for the axios library
		 *
		 * @type {Object}
		 */
		this.defaultRequestOptions = {
			method: 'post',
			headers: {
				'User-Agent': 'mwn'
			},
			params: {
			},
			data: {
				format: 'json',
				formatversion: '2',
				maxlag: 5
			},
			transformRequest: [
				function(data) {
					return Object.entries(data).map(([key, val]) => {
						return encodeURIComponent(key) + '=' + encodeURIComponent(val);
					}).join('&');
				}
			],
			timeout: 120000, // 120 seconds
			jar: this.cookieJar,
			withCredentials: true,
			responseType: 'json'
		};

		/**
		 * The actual, current options for the NPM request library
		 *
		 * @type {Object}
		 */
		this.requestOptions = this.setRequestOptions(customRequestOptions || {});

		/**
		 * Title class associated with the bot instance
		 */
		this.title = Title;

		/**
		 * Page class associated with bot instance
		 */
		this.page = Page(this);

		/**
		 * Wikitext class associated with the bot instance
		 */
		this.wikitext = Wikitext(this);

		/**
		 * User class associated with the bot instance
		 */
		this.user = User(this);

		/**
		 * Category class associated with the bot instance
		 */
		this.category = Category(this);

		// SEMLOG OPTIONS
		semlog.updateConfig(this.options.semlog || {});
	}

	/**
	 * Set and overwrite mwn options
	 *
	 * @param {Object} customOptions
	 */
	setOptions(customOptions) {
		this.options = merge(this.options, customOptions);
	}

	/**
	 * Sets the API URL for MediaWiki requests
	 * This can be uses instead of a login, if no actions are used that require login.
	 *
	 * @param {String} apiUrl - API url to MediaWiki, e.g. https://en.wikipedia.org/w/api.php
	 */
	setApiUrl(apiUrl) {
		this.options.apiUrl = apiUrl;
	}

	/**
	 * Sets and overwrites the raw request options, used by the "request" library
	 * See https://www.npmjs.com/package/request
	 *
	 * @param {Object} customRequestOptions
	 */
	setRequestOptions(customRequestOptions) {
		if (!this.requestOptions) {
			this.requestOptions = this.defaultRequestOptions;
		}
		// Do a recursive merge, going one level deep
		// This ensures that unaltered properties of qs, form, headers and like fields
		// in the original object aren't removed.
		Object.entries(customRequestOptions).forEach(([key, val]) => {
			if (typeof val === 'object') {
				this.requestOptions[key] = merge(this.requestOptions[key], val);
				// this can't be written as Object.assign(this.requestOptions[key], val)
				// as this.requestOptions[key] could be undefined
			} else {
				this.requestOptions[key] = val;
			}
		});
		return this.requestOptions;
	}

	/**
	 * Set the default parameters to be sent in API calls.
	 * @param {Object} params - default parameters
	 */
	setDefaultParams(params) {
		this.requestOptions.data = merge(this.requestOptions.data, params);
	}

	/**
	 * Set your API user agent. See https://meta.wikimedia.org/wiki/User-Agent_policy
	 * Required for WMF wikis.
	 *
	 * @param {string} userAgent
	 */
	setUserAgent(userAgent) {
		if (!this.requestOptions.headers) {
			this.requestOptions.headers = {};
		}
		this.requestOptions.headers['User-Agent'] = userAgent;
	}

	/************ CORE REQUESTS ***************/

	/**
	 * Executes a promisified raw request
	 * Uses the npm request library
	 *
	 * @param {object} requestOptions
	 *
	 * @returns {Promise}
	 */
	rawRequest(requestOptions) {

		this.counter.total += 1;

		this.counter.resolved += 1;
		if (!requestOptions.url) {
			this.counter.rejected += 1;
			return Promise.reject(new Error('No API URL provided!'));
		}
		return axios(requestOptions).then(response => {
			return response.data;
		}, error => {
			return Promise.reject(error);
		});

		// return new Promise((resolve, reject) => {
		// 	this.counter.resolved += 1;
		// 	if (!requestOptions.uri) {
		// 		this.counter.rejected += 1;
		// 		return reject(new Error('No URI provided!'));
		// 	}
		// 	request(requestOptions, (error, response, body) => {
		// 		if (error) {
		// 			this.counter.rejected +=1;
		// 			return reject(error);
		// 		} else {
		// 			this.counter.fulfilled +=1;
		// 			return resolve(body);
		// 		}
		// 	});
		// });
	}


	/**
	 * Executes a request with the ability to use custom parameters and custom
	 * request options
	 *
	 * @param {object} params               Request Parameters
	 * @param {object} customRequestOptions Custom request options
	 *
	 * @returns {Promise}
	 */
	request(params, customRequestOptions) {

		let requestOptions = merge({
			url: this.options.apiUrl,

			// retryNumber isn't actually used by the API, but this is
			// included here for tracking our maxlag retry count.
			retryNumber: 0

		}, this.requestOptions, customRequestOptions);

		requestOptions.data = merge(requestOptions.data, params);

		// pre-process params:
		// copied from mw.Api().preprocessParameters & refactored to ES6
		Object.entries(requestOptions.data).forEach(([key, val]) => {
			if (Array.isArray(val)) {
				if (!val.join('').includes('|')) {
					requestOptions.data[key] = val.join('|');
				} else {
					requestOptions.data[key] = '\x1f' + val.join('\x1f');
				}
			} else if (val === false || val === undefined) {
				delete requestOptions.data[key];
			}
		});

		return this.rawRequest(requestOptions).then((response) => {
			if (typeof response !== 'object') {
				let err = new Error('invalidjson: No valid JSON response');
				err.code = 'invalidjson';
				err.info = 'No valid JSON response';
				err.response = response;
				return Promise.reject(err) ;
			}

			// See https://www.mediawiki.org/wiki/API:Errors_and_warnings#Errors
			if (response.error) {

				// This will not work if the token type to be used is defined by an
				// extension, and not a part of mediawiki core
				if (response.error.code === 'badtoken') {
<<<<<<< HEAD
					return Promise.all(
						[this.getTokenType(requestOptions.form.action), this.getTokens()]
					).then(([tokentype]) => {
						var token = this.state[ (tokentype || 'csrf') + 'token' ];
						requestOptions.form.token = token;
=======
					return this.getCsrfToken().then(() => {
						requestOptions.data.token = this.csrfToken;
>>>>>>> f9dac3c1
						return this.request({}, requestOptions);
					});
				}

				// Handle maxlag, see https://www.mediawiki.org/wiki/Manual:Maxlag_parameter
				if (response.error.code === 'maxlag' && requestOptions.retryNumber < this.options.maxlagMaxRetries) {
					log(`[W] Encountered maxlag error, waiting for ${this.options.maxlagPause/1000} seconds before retrying`);
					return sleep(this.options.maxlagPause).then(() => {
						requestOptions.retryNumber++;
						return this.request({}, requestOptions);
					});
				}

				let err = new Error(response.error.code + ': ' + response.error.info);
				// Enhance error object with additional information
				err.errorResponse = true;
				err.code = response.error.code;
				err.info = response.error.info;
				err.response = response;
				err.request = requestOptions;
				return Promise.reject(err);
			}

			return response;

		});

	}


	/************** CORE FUNCTIONS *******************/


	/**
	 * Executes a Login
	 *
	 * @see https://www.mediawiki.org/wiki/API:Login
	 *
	 * @param {object} [loginOptions] - object containing the apiUrl, username,
	 * and password
	 *
	 * @returns {Promise}
	 */
	login(loginOptions) {

		this.options = merge(this.options, loginOptions);

		if (!this.options.username || !this.options.password || !this.options.apiUrl) {
			return Promise.reject(new Error('Incomplete login credentials!'));
		}

		let loginString = this.options.username + '@' + this.options.apiUrl.split('/api.php').join('');

		// Fetch login token, also at the same time, fetch info about namespaces for Title
		return this.request({
			action: 'query',
			meta: 'tokens|siteinfo',
			type: 'login',
			siprop: 'general|namespaces|namespacealiases',

			// unset the assert parameter (in case it's given by the user as a default
			// option), as it will invariably fail until login is performed.
			assert: undefined

		}).then((response) => {

			if (!response.query || !response.query.tokens || !response.query.tokens.logintoken) {
				let err = new Error('Failed to get login token');
				err.response = response;
				log('[E] [mwn] Login failed with invalid response: ' + loginString);
				return Promise.reject(err) ;
			}
			this.state = merge(this.state, response.query.tokens);

			Title.processNamespaceData(response);

			return this.request({
				action: 'login',
				lgname: this.options.username,
				lgpassword: this.options.password,
				lgtoken: response.query.tokens.logintoken,
				assert: undefined // as above, assert won't work till the user is logged in
			});

		}).then((response) => {
			if (response.login && response.login.result === 'Success') {
				this.state = merge(this.state, response.login);
				this.loggedIn = true;
				if (!this.options.silent) {
					log('[S] [mwn] Login successful: ' + loginString);
				}
				return this.state;
			}

			let reason = 'Unknown reason';
			if (response.login && response.login.result) {
				reason = response.login.result;
			}
			let err = new Error('Could not login: ' + reason);
			err.response = response;
			log('[E] [mwn] Login failed: ' + loginString);
			return Promise.reject(err) ;

		});

	}

	/**
	 * Log out of the account
	 * @returns {Promise} - resolved with an empty object if successful
	 */
	logout() {
		return this.request({
			action: 'logout',
			token: this.csrfToken
		}); // returns an empty response if successful
	}

	/**
	 * Gets namespace-related information for use in title nested class.
	 * This need not be used if login() is being used. This is for cases
	 * where mwn needs to be used without logging in.
	 * @returns {Promise}
	 */
	getSiteInfo() {
		return this.request({
			action: 'query',
			meta: 'siteinfo',
			siprop: 'general|namespaces|namespacealiases'
		}).then(result => {
			Title.processNamespaceData(result);
		});
	}

	/**
	 * Get tokens and saves them in this.state
	 * @returns {Promise<void>}
	 */
	getTokens() {
		return this.request({
			action: 'query',
			meta: 'tokens',
			type: 'csrf|createaccount|login|patrol|rollback|userrights|watch'
		}).then((response) => {
			if (response.query && response.query.tokens) {
				this.csrfToken = response.query.tokens.csrftoken;
				this.state = merge(this.state, response.query.tokens);
			} else {
				let err = new Error('Could not get token');
				err.response = response;
				return Promise.reject(err) ;
			}
		});
	}

	/**
	 * Gets an edit token (also used for most other actions
	 * such as moving and deleting)
	 * This is only compatible with MW >= 1.24
	 * @returns {Promise<string>}
	 */
	getCsrfToken() {
		return this.getTokens().then(() => this.csrfToken);
	}

	/**
	 * Get type of token to be used with an API action
	 * @param {string} action - API action parameter
	 * @returns {Promise<string>}
	 */
	getTokenType(action) {
		return this.request({
			action: 'paraminfo',
			modules: action
		}).then(response => {
			return response.paraminfo.modules[0].parameters.find(p => p.name === 'token').tokentype;
		});
	}

	/**
	 * Combines Login  with getCsrfToken
	 *
	 * @param loginOptions
	 * @returns {Promise<string>}
	 */
	loginGetToken(loginOptions) {
		return this.login(loginOptions).then(() => {
			return this.getCsrfToken();
		});
	}

	/**
	 * Get the wiki's server time
	 * @returns {string}
	 */
	getServerTime() {
		return this.request({
			action: 'query',
			curtimestamp: 1
		}).then(data => {
			return data.curtimestamp;
		});
	}

	/***************** HELPER FUNCTIONS ******************/


	/**
	* @param {string|number|Title} title Page title or page ID or Title object
	* @param {Function} transform Callback that prepares the edit
	* @param {Object} transform.revision Current revision
	* @param {string} transform.revision.content Current revision content
	* @param {string|Object|Promise} transform.return New content, object with edit
	*  API parameters, or promise providing one of those.
	* @return {Promise} Edit API response
	*/
	// copied from mw.Api().edit, with promises used instead of jQuery
	edit(title, transform) {

		var basetimestamp, curtimestamp;

		return this.request(merge({
			action: 'query',
			prop: 'revisions',
			rvprop: ['content', 'timestamp'],
			formatversion: '2',
			curtimestamp: !0
		}, makeTitles(title))).then(data => {

			var page, revision;
			if (!data.query || !data.query.pages) {
				return Promise.reject('unknown');
			}
			page = data.query.pages[0];
			if (!page || page.invalid) {
				return Promise.reject('invalidtitle');
			}
			if (page.missing) {
				return Promise.reject('nocreate-missing');
			}
			revision = page.revisions[0];
			basetimestamp = revision.timestamp;
			curtimestamp = data.curtimestamp;

			return transform({
				timestamp: revision.timestamp,
				content: revision.content
			});

		}).then(params => {
			var editParams = typeof params === 'object' ? params : {
				text: String(params)
			};
			return this.request(merge({
				action: 'edit',
				formatversion: '2',
				basetimestamp: basetimestamp,
				starttimestamp: curtimestamp,
				nocreate: !0,
				token: this.csrfToken
			}, makeTitle(title), editParams));

		}).then(data => {
			return data.edit;
		});
	}

	/**
	 * Edit a page without loading it first. Straightforward version of `edit`.
	 * No edit conflict detection.
	 *
	 * @param {string|number}  title - title or pageid (as number)
	 * @param {string}  content
	 * @param {string}  [summary]
	 * @param {object}  [options]
	 * @returns {Promise}
	 */
	save(title, content, summary, options) {
		return this.request(merge({
			action: 'edit',
			text: content,
			summary: summary,
			token: this.csrfToken
		}, makeTitle(title), options)).then(data => data.edit);
	}

	/**
	 * Creates a new pages. Does not edit existing ones
	 *
	 * @param {string}  title
	 * @param {string}  content
	 * @param {string}  [summary]
	 * @param {object}  [options]
	 *
	 * @returns {Promise}
	 */
	create(title, content, summary, options) {
		return this.request(merge({
			action: 'edit',
			title: String(title),
			text: content,
			summary: summary,
			createonly: true,
			token: this.csrfToken
		}, options)).then(data => data.edit);
	}

	/**
	 * Post a new section to the page.
	 *
	 * @param {string|number} title - title or pageid (as number)
	 * @param {string} header
	 * @param {string} message wikitext message
	 * @param {Object} [additionalParams] Additional API parameters, e.g. `{ redirect: true }`
	 * @return {Promise}
	 */
	newSection(title, header, message, additionalParams) {
		return this.request(merge({
			action: 'edit',
			section: 'new',
			summary: header,
			text: message,
			token: this.csrfToken
		}, makeTitle(title), additionalParams)).then(data => data.edit);
	}

	/**
	 * Reads the content / and meta-data of one (or many) pages
	 *
	 * @param {string|string[]|number|number[]} titles - for multiple pages use an array
	 * @param {object} [options]
	 *
	 * @returns {Promise}
	 */
	read(titles, options) {
		return this.massQuery(merge({
			action: 'query',
			prop: 'revisions',
			rvprop: 'content',
			redirects: '1'
		}, makeTitles(titles), options),
		typeof titles[0] === 'number' ? 'pageids' : 'titles').then(jsons => {
			var data = jsons.reduce((data, json) => {
				return data.concat(json.query.pages);
			}, []);
			return data.length === 1 ? data[0] : data;
		});
	}

	/**
	 * Deletes a page
	 *
	 * @param {string|number}  title - title or pageid (as number)
	 * @param {string}  [summary]
	 * @param {object}  [options]
	 * @returns {Promise}
	 */
	delete(title, summary, options) {
		return this.request(merge({
			action: 'delete',
			reason: summary,
			token: this.csrfToken
		}, makeTitle(title), options)).then(data => data.delete);
	}

	/**
	 * Undeletes a page.
	 * Note: all deleted revisions of the page will be restored.
	 *
	 * @param {string}  title
	 * @param {string}  [summary]
	 * @param {object}  [options]
	 * @returns {Promise}
	 */
	undelete(title, summary, options) {
		return this.request(merge({
			action: 'undelete',
			title: String(title),
			reason: summary,
			token: this.csrfToken
		}, options)).then(data => data.undelete);
	}

	/**
	 * Moves a new page
	 *
	 * @param {string}  fromtitle
	 * @param {string}  totitle
	 * @param {string}  [summary]
	 * @param {object}  [options]
	 * @returns {Promise}
	 */
	move(fromtitle, totitle, summary, options) {
		return this.request(merge({
			action: 'move',
			from: fromtitle,
			to: totitle,
			reason: summary,
			movetalk: 1,
			token: this.csrfToken
		}, options)).then(data => data.move);
	}

	/**
	 * Parse wikitext. Convenience method for 'action=parse'.
	 *
	 * @param {string} content Content to parse.
	 * @param {Object} additionalParams Parameters object to set custom settings, e.g.
	 *   redirects, sectionpreview.  prop should not be overridden.
	 * @return {Promise<string>}
	 */
	parseWikitext(content, additionalParams) {
		return this.request(merge({
			text: String(content),
			formatversion: 2,
			action: 'parse',
			contentmodel: 'wikitext'
		}, additionalParams)).then(function(data) {
			return data.parse.text;
		});
	}

	/**
	 * Parse a given page. Convenience method for 'action=parse'.
	 *
	 * @param {string} title Title of the page to parse
	 * @param {Object} additionalParams Parameters object to set custom settings, e.g.
	 *   redirects, sectionpreview.  prop should not be overridden.
	 * @return {Promise<string>}
	 */
	parseTitle(title, additionalParams) {
		return this.request(merge({
			page: String(title),
			formatversion: 2,
			action: 'parse',
			contentmodel: 'wikitext'
		}, additionalParams)).then( function ( data ) {
			return data.parse.text;
		});
	}

	/**
	 * Convenience method for `action=rollback`.
	 *
	 * @param {string|number} page - page title or page id as number or Title object
	 * @param {string} user
	 * @param {Object} [params] Additional parameters
	 * @return {Promise}
	 */
	rollback(page, user, params) {
		return this.request({
			action: 'query',
			meta: 'tokens',
			type: 'rollback'
		}).then(data => {
			return this.request(merge({
				action: 'rollback',
				user: user,
				token: data.query.tokens.rollbacktoken
			}, makeTitle(page), params));
		}).then(data => {
			return data.rollback;
		});
	}

	/**
	 * Purge one or more pages (max 500 for bots, 50 for others)
	 *
	 * @param {String[]|String|number[]|number} titles - page titles or page ids
	 * @param {Object} options
	 * @returns {Promise}
	 */
	purge(titles, options) {
		return this.request(merge({
			action: 'purge',
		}, makeTitles(titles), options)).then(data => data.purge);
	}

	/**
	 * Get pages with names beginning with a given prefix
	 * @param {string} prefix
	 * @param {Object} otherParams
	 *
	 * @returns {Promise<string[]>} - array of page titles (upto 5000 or 500)
	 */
	getPagesByPrefix(prefix, otherParams) {
		var title = Title.newFromText(prefix);
		if (!title) {
			throw new Error('invalid prefix for getPagesByPrefix');
		}
		return this.request(merge({
			"action": "query",
			"list": "allpages",
			"apprefix": title.title,
			"apnamespace": title.namespace,
			"aplimit": "max"
		}, otherParams)).then((data) => {
			return data.query.allpages.map(pg => pg.title);
		});
	}

	/**
	 * Get pages in a category
	 * @param {string} category - name of category, with or without namespace prefix
	 * @param {Object} [otherParams]
	 * @returns {Promise<string[]>}
	 */
	getPagesInCategory(category, otherParams) {
		var title = Title.newFromText(category, 14);
		return this.request(merge({
			"action": "query",
			"list": "categorymembers",
			"cmtitle": title.toText(),
			"cmlimit": "max"
		}, otherParams));
	}

	/************* BULK PROCESSING FUNCTIONS ************/


	/**
	 * Send an API query that automatically continues till the limit is reached.
	 *
	 * @param {Object} query - The API query
	 * @param {number} [limit=10] - limit on the maximum number of API calls to go through
	 * @returns {Promise<Object[]>} - resolved with an array of responses of individual calls.
	 */
	continuedQuery(query, limit=10) {
		var responses = [];
		var callApi = (query, count) => {
			return this.request(query).then(response => {
				if (!this.options.silent) {
					log(`[+] Got part ${count} of continuous API query`);
				}
				responses.push(response);
				if (response.continue && count < limit) {
					return callApi(merge(query, response.continue), count + 1);
				} else {
					return responses;
				}
			});
		};
		return callApi(query, 1);
	}

	/**
	 * Function for using API action=query with more than 50/500 items in multi-
	 * input fields.
	 *
	 * Multi-value fields in the query API take multiple inputs as an array
	 * (internally converted to a pipe-delimted string) but with a limit of 500
	 * (or 50 for users without apihighlimits).
	 * Example: the fields titles, pageids and revids in any query, ususers in
	 * list=users.
	 *
	 * This function allows you to send a query as if this limit didn't exist.
	 * The array given to the multi-input field is split into batches and individual
	 * queries are sent sequentially for each batch.
	 * A promise is returned finally resolved with the array of responses of each
	 * API call.
	 *
	 * This assumes that the user has the apihighlimits user right, available to bots
	 * and sysops by default. If your account does not have the right, you MUST set
	 * `hasApiHighLimit` false using bot.setOptions() or in the bot constructor, failing
	 * which you'll get `toomanyvalues` API error.
	 *
	 * @param {Object} query - the query object, the multi-input field should
	 * be an array
	 * @param {string} [batchFieldName=titles] - the name of the multi-input field
	 *
	 * @returns {Promise<Object[]>} - promise resolved when all the API queries have
	 * settled, with the array of responses.
	 */
	massQuery(query, batchFieldName='titles') {
		var batchValues = query[batchFieldName];
		var limit = this.options.hasApiHighLimit ? 500 : 50;
		var numBatches = Math.ceil(batchValues.length / limit);
		var batches = new Array(numBatches);
		for (let i = 0; i < numBatches - 1; i++) {
			batches[i] = new Array(limit);
		}
		batches[numBatches - 1] = new Array(batchValues.length % limit);
		for (let i = 0; i < batchValues.length; i++) {
			batches[Math.floor(i/limit)][i % limit] = batchValues[i];
		}
		var responses = new Array(numBatches);
		return new Promise((resolve) => {
			var sendQuery = (idx) => {
				if (idx === numBatches) {
					return resolve(responses);
				}
				query[batchFieldName] = batches[idx];
				this.request(query).then(response => {
					responses[idx] = response;
				}, err => {
					if (err.code === 'toomanyvalues') {
						throw new Error(`[mwn] Your account doesn't have apihighlimit right.` +
						` Set the option hasApiHighLimit as false`);
					}
					responses[idx] = err;
				}).finally(() => {
					sendQuery(idx + 1);
				});
			};
			sendQuery(0);
		});
	}

	/**
	 * Execute an asynchronous function on a large number of pages (or other arbitrary
	 * items). Designed for working with promises.
	 *
	 * @param {Array} list - list of items to execute actions upon. The array would
	 * usually be of page names (strings).
	 * @param {Function} worker - function to execute upon each item in the list. Must
	 * return a promise.
	 * @param {number} [concurrency=5] - number of concurrent operations to take place.
	 * Set this to 1 for sequential operations. Default 5. Set this according to how
	 * expensive the API calls made by worker are.
	 * @param {number} [retries=0] - max number of times failing actions should be retried.
	 * @returns {Promise<Object>} - resolved when all API calls have finished, with object
	 * { failures: [ ...list of failed items... ] }
	 */
	batchOperation(list, worker, concurrency=5, retries=0) {
		var counts = {
			successes: 0,
			failures: 0
		};
		var failures = [];
		var incrementSuccesses = () => {
			counts.successes++;
		};
		var incrementFailures = (idx) => {
			counts.failures++;
			failures.push(list[idx]);
		};
		var updateStatusText = () => {
			var percentageFinished = Math.round((counts.successes + counts.failures) / list.length * 100);
			var percentageSuccesses = Math.round(counts.successes / (counts.successes + counts.failures) * 100);
			var statusText = `[+] Finished ${counts.successes + counts.failures}/${list.length} (${percentageFinished}%) tasks, of which ${counts.successes} (${percentageSuccesses}%) were successful, and ${counts.failures} failed.`;
			if (!this.options.silent) {
				log(statusText);
			}
		};
		var numBatches = Math.ceil(list.length / concurrency);

		return new Promise((resolve) => {
			var sendBatch = (batchIdx) => {

				// Last batch
				if (batchIdx === numBatches - 1) {

					var numItemsInLastBatch = list.length - batchIdx * concurrency;
					var finalBatchPromises = new Array(numItemsInLastBatch);

					// Hack: Promise.allSettled requires NodeJS 12.9+
					// so we create a new array finalBatchSettledPromises containing promises
					// which are resolved irrespective of whether the corresponding
					// finalBatchPromises are resolved or rejected.
					var finalBatchSettledPromises = new Array(numItemsInLastBatch);

					for (let i = 0; i < numItemsInLastBatch; i++) {
						let idx = batchIdx * concurrency + i;
						finalBatchPromises[i] = worker(list[idx], idx);
						if (!ispromise(finalBatchPromises[i])) {
							throw new Error('batchOperation worker function must return a promise');
						}
						finalBatchSettledPromises[i] = new Promise((resolve) => {
							return finalBatchPromises[i].then(resolve, resolve);
						});
						finalBatchPromises[i].then(incrementSuccesses, incrementFailures.bind(null, idx))
							.finally(function() {
								updateStatusText();
								finalBatchSettledPromises[i] = Promise.resolve();
							});
					}
					Promise.all(finalBatchSettledPromises).then(() => {
						if (counts.failures !== 0 && retries > 0) {
							resolve(this.batchOperation(failures, worker, concurrency, retries - 1));
						} else {
							resolve({ failures });
						}
					});
					return;
				}

				for (let i = 0; i < concurrency; i++) {
					let idx = batchIdx * concurrency + i;

					var promise = worker(list[idx], idx);
					if (!ispromise(promise)) {
						throw new Error('batchOperation worker function must return a promise');
					}
					promise.then(incrementSuccesses, incrementFailures.bind(null, idx)).finally(() => {
						updateStatusText();
						// last item in batch: trigger the next batch's API calls
						if (i === concurrency - 1) {
							sendBatch(batchIdx + 1);
						}
					});
				}

			};
			sendBatch(0);
		});
	}

	/**
	 * Execute an asynchronous function on a number of pages (or other arbitrary items)
	 * sequentially, with a time delay between actions.
	 * Using this with delay=0 is same as using ApiBatchOperation with batchSize=1
	 * @param {Array} list
	 * @param {Function} worker - must return a promise
	 * @param {number} [delay=5000] - number of milliseconds of delay
	 * @param {number} [retries=0] - max number of times failing actions should be retried.
	 * @returns {Promise<Object>} - resolved when all API calls have finished, with object
	 * { failures: [ ...list of failed items... ] }
	 */
	seriesBatchOperation(list, worker, delay=5000, retries=0) {
		var counts = {
			successes: 0,
			failures: 0
		};
		var failures = [];
		var incrementSuccesses = () => {
			counts.successes++;
		};
		var incrementFailures = (idx) => {
			counts.failures++;
			failures.push(list[idx]);
		};
		var updateStatusText = () => {
			var percentageFinished = Math.round((counts.successes + counts.failures) / list.length * 100);
			var percentageSuccesses = Math.round(counts.successes / (counts.successes + counts.failures) * 100);
			var statusText = `[+] Finished ${counts.successes + counts.failures}/${list.length} (${percentageFinished}%) tasks, of which ${counts.successes} (${percentageSuccesses}%) were successful, and ${counts.failures} failed.`;
			if (!this.options.silent) {
				log(statusText);
			}
		};

		return new Promise((resolve) => {
			var trigger = (idx) => {
				if (list[idx] === undefined) { // reached the end
					if (counts.failures !== 0 && retries > 0) {
						return resolve(this.seriesBatchOperation(failures, worker, delay, retries - 1));
					} else {
						return resolve({ counts, failures });
					}
				}
				var promise = worker(list[idx], idx);
				if (!ispromise(promise)) {
					throw new Error('seriesBatchOperation worker function must return a promise');
				}
				promise.then(incrementSuccesses, incrementFailures.bind(null, idx))
					.finally(function() {
						updateStatusText();
						setTimeout(function() {
							trigger(idx + 1);
						}, delay);
					});
			};
			trigger(0);
		});
	}


	/********** SUPPLEMENTARY FUNCTIONS **************/


	/**
	 * Execute an ASK Query
	 * On a wiki that supports them, like semantic-mediawiki
	 *
	 * @param {string} query
	 * @param {string} [apiUrl]
	 * @param {object} [customRequestOptions]
	 *
	 * @returns {Promise}
	 */
	askQuery(query, apiUrl, customRequestOptions) {

		apiUrl = apiUrl || this.options.apiUrl;

		let requestOptions = merge({
			method: 'get',
			url: apiUrl,
			responseType: 'json',
			params: {
				action: 'ask',
				format: 'json',
				query: query
			}
		}, customRequestOptions);

		return this.rawRequest(requestOptions);
	}


	/**
	 * Executes a SPARQL Query
	 * On a wiki that supports them, like wikidata
	 *
	 * @param {string} query
	 * @param {string} [endpointUrl]
	 * @param {object} [customRequestOptions]
	 *
	 * @returns {Promise}
	 */
	sparqlQuery(query, endpointUrl, customRequestOptions) {

		endpointUrl = endpointUrl || this.options.apiUrl;

		let requestOptions = merge({
			method: 'get',
			url: endpointUrl,
			responseType: 'json',
			params: {
				format: 'json',
				query: query
			}
		}, customRequestOptions);

		return this.rawRequest(requestOptions);
	}


	/****************** UTILITIES *****************/

	/**
	 * Prints status information about a completed request
	 *
	 * @param status
	 * @param currentCounter
	 * @param totalCounter
	 * @param operation
	 * @param pageName
	 * @param reason
	 */
	static logStatus(status, currentCounter, totalCounter, operation, pageName, reason) {

		operation = operation || '';

		if (operation) {
			operation = ' [' + operation.toUpperCase() + ']';
			operation = (operation + '            ').substring(0, 12); // Right space padding: http://stackoverflow.com/a/24398129
		}

		reason = reason || '';
		if (reason) {
			reason = ' (' + reason + ')';
		}

		log(status + '[' + semlog.pad(currentCounter, 4) + '/' + semlog.pad(totalCounter, 4) + ']' + operation + pageName + reason);
	}
}

/**
 * Simple wrapper around Object.assign to merge objects. null and undefined
 * arguments in argument list will be ignored.
 *
 * @param {...Object} objects - if the same property exists on multiple
 * objects, the value on the rightmost one will be kept in the output.
 * @returns {Object} - Merged object
 */
var merge = function(...objects) {
	// {} used as first parameter as this object is mutated by default
	return Object.assign({}, ...objects);
};

/**
 * Promisified version of setTimeout
 * @param {number} duration - of sleep in milliseconds
 */
var sleep = function(duration) {
	return new Promise((resolve) => {
		setTimeout(resolve, duration);
	});
};

var makeTitles = function(pages) {
	pages = Array.isArray(pages) ? pages : [ pages ];
	if (typeof pages[0] === 'number') {
		return { pageids: pages };
	} else {
		// .join casts array elements to strings and then joins
		return { titles: pages };
	}
};

var makeTitle = function(page) {
	if (typeof page === 'number') {
		return { pageid: page };
	} else {
		return { title: String(page) };
	}
};

module.exports = Bot;<|MERGE_RESOLUTION|>--- conflicted
+++ resolved
@@ -366,16 +366,11 @@
 				// This will not work if the token type to be used is defined by an
 				// extension, and not a part of mediawiki core
 				if (response.error.code === 'badtoken') {
-<<<<<<< HEAD
 					return Promise.all(
-						[this.getTokenType(requestOptions.form.action), this.getTokens()]
+						[this.getTokenType(requestOptions.data.action), this.getTokens()]
 					).then(([tokentype]) => {
 						var token = this.state[ (tokentype || 'csrf') + 'token' ];
-						requestOptions.form.token = token;
-=======
-					return this.getCsrfToken().then(() => {
-						requestOptions.data.token = this.csrfToken;
->>>>>>> f9dac3c1
+						requestOptions.data.token = token;
 						return this.request({}, requestOptions);
 					});
 				}
